package zio.schema

import zio.schema.StandardType._
import zio.schema.types.Arities._
import zio.schema.types.{ Arities, Recursive }
import zio.test.Assertion._
import zio.test._
import zio.{ Chunk, URIO }

object DiffSpec extends ZIOSpecDefault with DefaultJavaTimeSchemas {

  def spec = suite("DiffSpec")(
    suite("identity law")(
      suite("standard types")(
        test("Int")(diffIdentityLaw[Int]),
        test("Long")(diffIdentityLaw[Long]),
        test("Float")(diffIdentityLaw[Float]),
        test("Double")(diffIdentityLaw[Double]),
        test("Boolean")(diffIdentityLaw[Boolean]),
        test("Bytes")(diffIdentityLaw[Chunk[Byte]]),
        suite("Either") {
          test("primitive")(diffIdentityLaw[Either[String, String]])
        },
        suite("Option") {
          test("primitive")(diffIdentityLaw[Option[String]])
        }
      ),
      suite("records")(
        test("singleton")(diffIdentityLaw[Singleton.type]),
        test("case class")(diffIdentityLaw[Pet.Dog]),
        test("generic record")(diffIdentityLaw[SchemaGen.Arity24]),
        test("recursive")(diffIdentityLaw[Recursive.RecursiveList])
      ),
      suite("enums")(
        test("sealed trait")(diffIdentityLaw[Pet]),
        test("high arity")(diffIdentityLaw[Arities]) @@ TestAspect.ignore,
        test("recursive")(diffIdentityLaw[Recursive])
      )
    ),
    suite("diff law")(
      suite("standard types")(
        test("Int")(diffLaw[Int]),
        test("Long")(diffLaw[Long]),
        test("Float")(diffLaw[Float]),
        test("Double")(diffLaw[Double]),
        test("Boolean")(diffLaw[Boolean]),
        test("String")(diffLaw[String]),
        test("ZonedDateTime")(diffLaw[java.time.ZonedDateTime]),
        test("OffsetDateTime")(diffLaw[java.time.OffsetDateTime]),
        test("OffsetTime")(diffLaw[java.time.OffsetTime]),
        test("LocalTime")(diffLaw[java.time.LocalTime]),
        test("LocalDate")(diffLaw[java.time.LocalDate]),
        test("Instant")(diffLaw[java.time.Instant]),
        test("Duration")(diffLaw[java.time.Duration]),
        test("ZoneOffset")(diffLaw[java.time.ZoneOffset]),
        test("ZoneId")(diffLaw[java.time.ZoneId]),
        test("YearMonth")(diffLaw[java.time.YearMonth]),
        test("Year")(diffLaw[java.time.Year]),
        test("Period")(diffLaw[java.time.Period]),
        test("MonthDay")(diffLaw[java.time.MonthDay]) @@ TestAspect.ignore, // TODO Leap years!
        test("Month")(diffLaw[java.time.Month]),
        test("DayOfWeek")(diffLaw[java.time.DayOfWeek]),
        test("BigInteger")(diffLaw[java.math.BigInteger]),
        test("BigDecimal")(diffLaw[java.math.BigDecimal]),
        test("Bytes")(diffLaw[Chunk[Byte]])
      ),
      suite("sequences")(
        suite("of standard types")(
          test("Int")(diffLaw[List[Int]]),
          test("Long")(diffLaw[List[Long]]),
          test("Float")(diffLaw[List[Float]]),
          test("Double")(diffLaw[List[Double]]),
          test("Boolean")(diffLaw[List[Boolean]]),
          test("String")(diffLaw[List[String]]),
          test("ZonedDateTime")(diffLaw[List[java.time.ZonedDateTime]]),
          test("OffsetDateTime")(diffLaw[List[java.time.OffsetDateTime]]),
          test("OffsetTime")(diffLaw[List[java.time.OffsetTime]]),
          test("LocalTime")(diffLaw[List[java.time.LocalTime]]),
          test("LocalDate")(diffLaw[List[java.time.LocalDate]]),
          test("Instant")(diffLaw[List[java.time.Instant]]),
          test("Duration")(diffLaw[List[java.time.Duration]]),
          test("ZoneOffset")(diffLaw[List[java.time.ZoneOffset]]),
          test("ZoneId")(diffLaw[List[java.time.ZoneId]]),
          test("YearMonth")(diffLaw[List[java.time.YearMonth]]),
          test("Year")(diffLaw[List[java.time.Year]]),
          test("Period")(diffLaw[List[java.time.Period]]),
          test("MonthDay")(diffLaw[List[java.time.MonthDay]]) @@ TestAspect.ignore, // TODO Leap years!
          test("Month")(diffLaw[List[java.time.Month]]),
          test("DayOfWeek")(diffLaw[List[java.time.DayOfWeek]]),
          test("BigInteger")(diffLaw[List[java.math.BigInteger]]),
          test("BigDecimal")(diffLaw[List[java.math.BigDecimal]])
        ),
        suite("of records")(
          test("Dog")(diffLaw[List[Pet.Dog]])
        ),
        suite("of enumerations")(
          test("Pet")(diffLaw[List[Pet]]),
          test("recursive")(diffLaw[List[Recursive]])
        )
      ),
      suite("sets")(
        suite("of standard types")(
          test("Int")(diffLaw[Set[Int]]),
          test("Long")(diffLaw[Set[Long]]),
          test("Float")(diffLaw[Set[Float]]),
          test("Double")(diffLaw[Set[Double]]),
          test("Boolean")(diffLaw[Set[Boolean]]),
          test("String")(diffLaw[Set[String]]),
          test("ZonedDateTime")(diffLaw[Set[java.time.ZonedDateTime]]),
          test("OffsetDateTime")(diffLaw[Set[java.time.OffsetDateTime]]),
          test("OffsetTime")(diffLaw[Set[java.time.OffsetTime]]),
          test("LocalTime")(diffLaw[Set[java.time.LocalTime]]),
          test("LocalDate")(diffLaw[Set[java.time.LocalDate]]),
          test("Instant")(diffLaw[Set[java.time.Instant]]),
          test("Duration")(diffLaw[Set[java.time.Duration]]),
          test("ZoneOffset")(diffLaw[Set[java.time.ZoneOffset]]),
          test("ZoneId")(diffLaw[Set[java.time.ZoneId]]),
          test("YearMonth")(diffLaw[Set[java.time.YearMonth]]),
          test("Year")(diffLaw[Set[java.time.Year]]),
          test("Period")(diffLaw[Set[java.time.Period]]),
          test("MonthDay")(diffLaw[Set[java.time.MonthDay]]) @@ TestAspect.ignore, // TODO Leap years!
          test("Month")(diffLaw[Set[java.time.Month]]),
          test("DayOfWeek")(diffLaw[Set[java.time.DayOfWeek]]),
          test("BigInteger")(diffLaw[Set[java.math.BigInteger]]),
          test("BigDecimal")(diffLaw[Set[java.math.BigDecimal]])
        ),
        suite("of records")(
          test("Dog")(diffLaw[Set[Pet.Dog]])
        ),
        suite("of enumerations")(
          test("Pet")(diffLaw[Set[Pet]]),
          test("recursive")(diffLaw[Set[Recursive]])
        )
      ),
      suite("maps")(
        suite("of standard types")(
          test("Int -> Int")(diffLaw[Map[Int, Int]])
        ),
        suite("of records")(
          test("Int -> Dog")(diffLaw[Map[Int, Pet.Dog]]),
          test("Dog -> Cat")(diffLaw[Map[Pet.Dog, Pet.Cat]])
        ),
        suite("of enumerations")(
          test("Int -> Pet")(diffLaw[Map[Int, Pet]]),
          test("Dog -> Pet")(diffLaw[Map[Pet.Dog, Pet]]),
          test("Pet -> Pet")(diffLaw[Map[Pet, Pet]])
        )
      ),
      suite("records")(
        test("singleton")(diffLaw[Singleton.type]),
        test("case class")(diffLaw[Pet.Dog]),
        test("generic record")(diffLaw[SchemaGen.Arity24]),
        test("recursive")(diffLaw[Recursive.RecursiveEither])
      ),
      suite("enums")(
        test("sealed trait")(diffLaw[Pet]),
        test("high arity")(diffLaw[Arities]) @@ TestAspect.ignore,
        test("recursive")(diffLaw[Recursive])
      ),
      suite("semiDynamic")(
        test("identity") {
          val schema            = Schema[Person]
          val semiDynamicSchema = Schema.semiDynamic[Person]()
          val gen               = DeriveGen.gen[Person]
          check(gen) { value =>
            assertTrue(semiDynamicSchema.diff(value -> schema, value -> schema).isIdentical)
          }
        },
        test("diffLaw") {
          val schema            = Schema[Person]
          val semiDynamicSchema = Schema.semiDynamic[Person]()
          val gen               = DeriveGen.gen[Person]
          check(gen <*> gen) {
            case (l, r) =>
              val diff = semiDynamicSchema.diff(l -> schema, r -> schema)
              if (diff.isComparable) {
                val patched = diff.patch(l -> schema)
                if (patched.isLeft) println(diff)
                assert(patched)(isRight(equalTo(r -> schema)))
              } else {
                assertTrue(true)
              }
          }
        }
      )
    ),
    suite("not comparable")(
      test("Left <-> Right") {
        notComparable[Either[String, String]](_.isLeft, _.isRight)(_.isLeft)
      },
      test("Separate enum cases") {
        notComparable[Pet](_.isInstanceOf[Pet.Dog], _.isInstanceOf[Pet.Cat])(_.isLeft)
      }
    )
  )

  private def diffIdentityLaw[A](implicit schema: Schema[A]): URIO[Sized with TestConfig, TestResult] =
    check(DeriveGen.gen[A]) { a =>
      assertTrue(schema.diff(a, a).isIdentical)
    }

<<<<<<< HEAD

  private def diffLaw[A](implicit schema: Schema[A]): URIO[Random with Sized with TestConfig, TestResult] = {
=======
  private def diffLaw[A](implicit schema: Schema[A]): URIO[Sized with TestConfig, TestResult] = {
>>>>>>> 9b61f719
    val gen = DeriveGen.gen[A]
    check(gen <*> gen) {
      case (l, r) =>
        val diff = schema.diff(l, r)
        val diffInverse = diff.inverse
        if (diff.isComparable) {
            val patched = diff.patch(l)
            val patchedInverse = diffInverse.patch(r)
          
            assert(patched)(isRight(equalTo(r))) &&
            assert(patchedInverse)(isRight(equalTo(l)))&&
            assert(diffInverse.inverse)(equalTo(diff))
          
        } else {
          assertTrue(true)
        }
    }
  }

  private def notComparable[A](leftFilter: A => Boolean, rightFilter: A => Boolean)(
    assertion: Either[String, A] => Boolean
  )(implicit schema: Schema[A]): URIO[Sized with TestConfig, TestResult] = {
    val gen = DeriveGen.gen[A]

    check(gen.withFilter(leftFilter) <*> gen.withFilter(rightFilter)) {
      case (l, r) =>
        assert(assertion(schema.diff(l, r).patch(l)))(isTrue)
    }
  }

  sealed trait Pet

  object Pet {
    case class Dog(name: String) extends Pet

    object Dog {
      implicit lazy val schema: Schema[Dog] = DeriveSchema.gen[Dog]
    }
    case class Cat(name: String) extends Pet

    object Cat {
      implicit lazy val schema: Schema[Cat] = DeriveSchema.gen
    }
    case class Parrot(name: String, color: Int = 55) extends Pet

    object Parrot {
      implicit val schema: Schema[Parrot] = DeriveSchema.gen
    }

    implicit lazy val schema: Schema[Pet] = DeriveSchema.gen
  }

  case class Person(name: String, age: Int)

  object Person {
    implicit lazy val schema: Schema[Person] = DeriveSchema.gen
  }

  case object Singleton

  implicit val singletonSchema: Schema[Singleton.type] = Schema.singleton(Singleton)
}<|MERGE_RESOLUTION|>--- conflicted
+++ resolved
@@ -199,12 +199,7 @@
       assertTrue(schema.diff(a, a).isIdentical)
     }
 
-<<<<<<< HEAD
-
-  private def diffLaw[A](implicit schema: Schema[A]): URIO[Random with Sized with TestConfig, TestResult] = {
-=======
   private def diffLaw[A](implicit schema: Schema[A]): URIO[Sized with TestConfig, TestResult] = {
->>>>>>> 9b61f719
     val gen = DeriveGen.gen[A]
     check(gen <*> gen) {
       case (l, r) =>
